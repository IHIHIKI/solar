--- conflicted
+++ resolved
@@ -53,12 +53,7 @@
     "isomorphic-fetch": "^2.2.1",
     "key-store": "^1.1.0",
     "nanoid": "^2.1.1",
-<<<<<<< HEAD
-    "stellar-sdk": "^2.3.0"
-=======
-    "open": "^7.0.0",
     "stellar-sdk": "^3.3.0"
->>>>>>> d1aa0e03
   },
   "devDependencies": {
     "@material-ui/core": "^4.5.1",
