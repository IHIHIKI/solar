--- conflicted
+++ resolved
@@ -21,24 +21,17 @@
 
 const App = () => (
   <Router>
-<<<<<<< HEAD
-    <DialogsProvider>
-=======
     <MuiThemeProvider theme={theme}>
->>>>>>> bd94c1e6
-      <Route exact path="/" component={withProps({ accounts, networkSwitch })(AllAccountsPage)} />
-      <Route exact path="/account/create/mainnet" component={withProps({ testnet: false })(CreateAccountPage)} />
-      <Route exact path="/account/create/testnet" component={withProps({ testnet: true })(CreateAccountPage)} />
-      <Route exact path="/account/:id" component={withProps({ accounts })(AccountPage)} />
-      <Route exact path="/account/:id/assets" component={withProps({ accounts })(AccountAssetsPage)} />
-      <NotificationContainer notifications={notifications} />
-<<<<<<< HEAD
-      <OpenDialogs />
-    </DialogsProvider>
-=======
-      <OpenDialogs dialogs={dialogs} />
+      <DialogsProvider>
+        <Route exact path="/" component={withProps({ accounts, networkSwitch })(AllAccountsPage)} />
+        <Route exact path="/account/create/mainnet" component={withProps({ testnet: false })(CreateAccountPage)} />
+        <Route exact path="/account/create/testnet" component={withProps({ testnet: true })(CreateAccountPage)} />
+        <Route exact path="/account/:id" component={withProps({ accounts })(AccountPage)} />
+        <Route exact path="/account/:id/assets" component={withProps({ accounts })(AccountAssetsPage)} />
+        <NotificationContainer notifications={notifications} />
+        <OpenDialogs />
+      </DialogsProvider>
     </MuiThemeProvider>
->>>>>>> bd94c1e6
   </Router>
 )
 
