import React from "react"
import { withRouter, RouteComponentProps } from "react-router-dom"
import { History } from "history"
import Card from "@material-ui/core/Card"
import CardContent from "@material-ui/core/CardContent"
import IconButton from "@material-ui/core/IconButton"
import Tooltip from "@material-ui/core/Tooltip"
import Typography from "@material-ui/core/Typography"
import LockOpenIcon from "@material-ui/icons/LockOpen"
import ChevronLeftIcon from "react-icons/lib/md/chevron-left"
import { DialogsConsumer } from "../../context/dialogs"
import { DialogBlueprint, DialogType } from "../../context/dialogTypes"
import * as routes from "../../routes"
import { Account, renameAccount } from "../../stores/accounts"
import { Box, HorizontalLayout } from "../Layout/Box"
import AccountContextMenu from "./AccountContextMenu"

type BackButtonProps = RouteComponentProps<any, any, any> & {
  style?: React.CSSProperties
}

const BackButton = withRouter<BackButtonProps>((props: BackButtonProps) => {
  return (
    <IconButton color="inherit" onClick={() => props.history.push(routes.allAccounts())} style={props.style}>
      <ChevronLeftIcon />
    </IconButton>
  )
})

interface Props {
  account: Account
  children?: React.ReactNode
  history: History
  style?: React.CSSProperties
}

class AccountHeaderCard extends React.Component<Props & { openDialog: (dialog: DialogBlueprint) => void }> {
  onChangePassword = () => {
    this.props.openDialog({
      type: DialogType.ChangePassword,
      props: {
        account: this.props.account
      }
    })
  }

  onDelete = () => {
    this.props.openDialog({
      type: DialogType.DeleteAccount,
      props: {
        account: this.props.account,
        onDeleted: () => this.props.history.push(routes.allAccounts())
      }
    })
  }

  onExport = () => {
    this.props.openDialog({
      type: DialogType.ExportKey,
      props: {
        account: this.props.account
      }
    })
  }

  onRename = () => {
    const { account, openDialog } = this.props
    openDialog({
      type: DialogType.Rename,
      props: {
        performRenaming(newName: string) {
          return renameAccount(account.id, newName)
        },
        prevValue: account.name,
        title: "Rename account"
      }
    })
  }

  render() {
    return (
      <Card
        style={{
          position: "relative",
          background: "inherit",
          boxShadow: "none",
          ...this.props.style
        }}
      >
        <CardContent>
          <HorizontalLayout alignItems="space-between">
            <Box grow>
              <BackButton style={{ marginTop: -8, marginLeft: -16, fontSize: 32 }} />
            </Box>
            <Typography align="center" color="inherit" variant="headline" component="h2" gutterBottom>
              {this.props.account.name}
            </Typography>
            <Box grow style={{ textAlign: "right" }}>
              <AccountContextMenu
                account={this.props.account}
                onChangePassword={this.onChangePassword}
                onDelete={this.onDelete}
                onExport={this.onExport}
                onRename={this.onRename}
                style={{ marginTop: -8, marginRight: -16, fontSize: 32 }}
              />
            </Box>
          </HorizontalLayout>
          {this.props.children}
        </CardContent>
      </Card>
    )
  }
}

const AccountHeaderCardContainer = (props: Props) => {
  return (
<<<<<<< HEAD
    <DialogsConsumer>{({ openDialog }) => <AccountHeaderCard {...props} openDialog={openDialog} />}</DialogsConsumer>
=======
    <Card
      style={{
        position: "relative",
        background: "inherit",
        boxShadow: "none",
        ...props.style
      }}
    >
      <CardContent>
        <HorizontalLayout alignItems="space-between">
          <Box grow>
            <BackButton style={{ marginTop: -8, marginLeft: -16, fontSize: 32 }} />
          </Box>
          <Typography align="center" color="inherit" variant="headline" component="h2" gutterBottom>
            {props.account.name}
            {props.account.requiresPassword ? null : (
              <Tooltip title="No password">
                <LockOpenIcon style={{ marginLeft: 8, marginBottom: -2, fontSize: "70%" }} />
              </Tooltip>
            )}
          </Typography>
          <Box grow style={{ textAlign: "right" }}>
            <AccountContextMenu
              account={props.account}
              onChangePassword={onChangePassword}
              onDelete={onDelete}
              onExport={onExport}
              onRename={onRename}
              style={{ marginTop: -8, marginRight: -16, fontSize: 32 }}
            />
          </Box>
        </HorizontalLayout>
        {props.children}
      </CardContent>
    </Card>
>>>>>>> bd94c1e6
  )
}

export default AccountHeaderCardContainer<|MERGE_RESOLUTION|>--- conflicted
+++ resolved
@@ -94,6 +94,11 @@
             </Box>
             <Typography align="center" color="inherit" variant="headline" component="h2" gutterBottom>
               {this.props.account.name}
+              {this.props.account.requiresPassword ? null : (
+                <Tooltip title="No password">
+                  <LockOpenIcon style={{ marginLeft: 8, marginBottom: -2, fontSize: "70%" }} />
+                </Tooltip>
+              )}
             </Typography>
             <Box grow style={{ textAlign: "right" }}>
               <AccountContextMenu
@@ -115,45 +120,7 @@
 
 const AccountHeaderCardContainer = (props: Props) => {
   return (
-<<<<<<< HEAD
     <DialogsConsumer>{({ openDialog }) => <AccountHeaderCard {...props} openDialog={openDialog} />}</DialogsConsumer>
-=======
-    <Card
-      style={{
-        position: "relative",
-        background: "inherit",
-        boxShadow: "none",
-        ...props.style
-      }}
-    >
-      <CardContent>
-        <HorizontalLayout alignItems="space-between">
-          <Box grow>
-            <BackButton style={{ marginTop: -8, marginLeft: -16, fontSize: 32 }} />
-          </Box>
-          <Typography align="center" color="inherit" variant="headline" component="h2" gutterBottom>
-            {props.account.name}
-            {props.account.requiresPassword ? null : (
-              <Tooltip title="No password">
-                <LockOpenIcon style={{ marginLeft: 8, marginBottom: -2, fontSize: "70%" }} />
-              </Tooltip>
-            )}
-          </Typography>
-          <Box grow style={{ textAlign: "right" }}>
-            <AccountContextMenu
-              account={props.account}
-              onChangePassword={onChangePassword}
-              onDelete={onDelete}
-              onExport={onExport}
-              onRename={onRename}
-              style={{ marginTop: -8, marginRight: -16, fontSize: 32 }}
-            />
-          </Box>
-        </HorizontalLayout>
-        {props.children}
-      </CardContent>
-    </Card>
->>>>>>> bd94c1e6
   )
 }
 
