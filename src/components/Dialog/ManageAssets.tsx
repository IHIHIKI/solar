--- conflicted
+++ resolved
@@ -12,11 +12,8 @@
 import TrustlineList from "../Account/TrustlineList"
 import { Box } from "../Layout/Box"
 import ButtonIconLabel from "../ButtonIconLabel"
-<<<<<<< HEAD
+import ErrorBoundary from "../ErrorBoundary"
 import MainTitle from "../MainTitle"
-=======
-import ErrorBoundary from "../ErrorBoundary"
->>>>>>> e88ef3e8
 import TransactionSender from "../TransactionSender"
 import CustomTrustlineDialog from "./CustomTrustline"
 import RemoveTrustlineDialog from "./RemoveTrustline"
@@ -58,52 +55,22 @@
 
   return (
     <Dialog open={props.open} fullScreen onClose={props.onClose} TransitionComponent={Transition}>
-<<<<<<< HEAD
-      <Box width="100%" maxWidth={900} padding="32px" margin="0 auto">
-        <MainTitle
-          title="Manage Assets"
-          actions={
-            <>
-              <Button color="primary" onClick={addCustomTrustline} variant="contained">
-                <ButtonIconLabel label={isWidthMax500 ? "Custom" : "Add Custom Asset"}>
-                  <AddIcon />
-                </ButtonIconLabel>
-              </Button>
-            </>
-          }
-          onBack={props.onClose}
-          style={{ marginBottom: 24 }}
-        />
-        <TrustlineList account={props.account} onAddTrustline={addAsset} onRemoveTrustline={onRemoveTrustline} />
-      </Box>
-      <CustomTrustlineDialog
-        account={props.account}
-        horizon={props.horizon}
-        open={isCustomTrustlineDialogOpen}
-        onClose={closeCustomTrustlineDialog}
-        sendTransaction={props.sendTransaction}
-      />
-      <RemoveTrustlineDialog
-        account={props.account}
-        accountData={accountData}
-        asset={removalDialogAsset || Asset.native()}
-        open={removalDialogAsset !== null}
-        onClose={() => setRemovalDialogAsset(null)}
-      />
-=======
       <ErrorBoundary>
         <Box width="100%" maxWidth={900} padding="32px" margin="0 auto">
-          <HorizontalLayout alignItems="center" margin="0 0 24px">
-            <BackButton onClick={props.onClose} />
-            <Typography variant="h5" style={{ flexGrow: 1 }}>
-              Manage Assets
-            </Typography>
-            <Button color="primary" onClick={addCustomTrustline} style={{ marginLeft: 32 }} variant="contained">
-              <ButtonIconLabel label="Add Custom Asset">
-                <AddIcon />
-              </ButtonIconLabel>
-            </Button>
-          </HorizontalLayout>
+          <MainTitle
+            title="Manage Assets"
+            actions={
+              <>
+                <Button color="primary" onClick={addCustomTrustline} variant="contained">
+                  <ButtonIconLabel label={isWidthMax500 ? "Custom" : "Add Custom Asset"}>
+                    <AddIcon />
+                  </ButtonIconLabel>
+                </Button>
+              </>
+            }
+            onBack={props.onClose}
+            style={{ marginBottom: 24 }}
+          />
           <TrustlineList account={props.account} onAddTrustline={addAsset} onRemoveTrustline={onRemoveTrustline} />
         </Box>
         <CustomTrustlineDialog
@@ -121,7 +88,6 @@
           onClose={() => setRemovalDialogAsset(null)}
         />
       </ErrorBoundary>
->>>>>>> e88ef3e8
     </Dialog>
   )
 }
