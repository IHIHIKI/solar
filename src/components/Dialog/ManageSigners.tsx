import React from "react"
import { Operation, Server, Transaction } from "stellar-sdk"
import { unstable_useMediaQuery as useMediaQuery } from "@material-ui/core/useMediaQuery"
import Button from "@material-ui/core/Button"
import Dialog from "@material-ui/core/Dialog"
import Slide from "@material-ui/core/Slide"
import PersonAddIcon from "@material-ui/icons/PersonAdd"
import { Account } from "../../context/accounts"
import { trackError } from "../../context/notifications"
import { useAccountData, useIsMobile } from "../../hooks"
import { getSignerKey } from "../../lib/stellar"
import { createTransaction } from "../../lib/transaction"
import { ObservedAccountData } from "../../subscriptions"
import { Box } from "../Layout/Box"
import ManageSignersForm, { SignerUpdate } from "../ManageSigners/ManageSignersForm"
import TransactionSender from "../TransactionSender"
import ButtonIconLabel from "../ButtonIconLabel"
<<<<<<< HEAD
import MainTitle from "../MainTitle"
=======
import ErrorBoundary from "../ErrorBoundary"
import BackButton from "./BackButton"
>>>>>>> e88ef3e8

type Omit<T, K extends keyof any> = Pick<T, Exclude<keyof T, K>>

const Transition = (props: any) => <Slide {...props} direction="left" />

interface Props {
  account: Account
  accountData: ObservedAccountData
  horizon: Server
  open: boolean
  onClose: () => void
  sendTransaction: (tx: Transaction) => void
}

function ManageSignersDialog(props: Props) {
  const [isEditingNewSigner, setIsEditingNewSigner] = React.useState(false)
  const [, setTxCreationPending] = React.useState(false)

  const isSmallScreen = useIsMobile()
  const isWidthMax450 = useMediaQuery("(max-width:450px)")

  const submitTransaction = async (update: SignerUpdate) => {
    try {
      setTxCreationPending(true)

      const operations = [
        // signer removals before adding, so you can remove and immediately re-add signer
        ...update.signersToRemove.map(signer =>
          Operation.setOptions({
            signer: { ed25519PublicKey: getSignerKey(signer), weight: 0 }
          })
        ),
        ...update.signersToAdd.map(signer =>
          Operation.setOptions({
            signer: { ed25519PublicKey: getSignerKey(signer), weight: signer.weight }
          })
        )
      ]

      if (
        update.weightThreshold !== props.accountData.thresholds.low_threshold &&
        update.weightThreshold !== props.accountData.thresholds.med_threshold &&
        update.weightThreshold !== props.accountData.thresholds.high_threshold
      ) {
        operations.push(
          Operation.setOptions({
            lowThreshold: update.weightThreshold,
            medThreshold: update.weightThreshold,
            highThreshold: update.weightThreshold
          })
        )
      }

      const tx = await createTransaction(operations, {
        accountData: props.accountData,
        horizon: props.horizon,
        walletAccount: props.account
      })

      const submissionPromise = props.sendTransaction(tx)
      setTxCreationPending(false)

      await submissionPromise
    } catch (error) {
      trackError(error)
      setTxCreationPending(false)
    }
  }

  return (
    <Dialog open={props.open} fullScreen onClose={props.onClose} TransitionComponent={Transition}>
<<<<<<< HEAD
      <Box width="100%" maxWidth={900} padding="32px" margin="0 auto">
        <MainTitle
          title={isSmallScreen ? "Manage Signers" : "Manage Account Signers"}
          actions={
            <>
              <Button color="primary" onClick={() => setIsEditingNewSigner(true)} variant="contained">
                <ButtonIconLabel label={isWidthMax450 ? "Signer" : "Add Co-Signer"}>
                  <PersonAddIcon />
                </ButtonIconLabel>
              </Button>
            </>
          }
          onBack={props.onClose}
          style={{ marginBottom: 24 }}
        />
        <ManageSignersForm
          accountData={props.accountData}
          isEditingNewSigner={isEditingNewSigner}
          setIsEditingNewSigner={setIsEditingNewSigner}
          onCancel={props.onClose}
          onSubmit={submitTransaction}
        />
      </Box>
=======
      <ErrorBoundary>
        <Box width="100%" maxWidth={900} padding="32px" margin="0 auto">
          <HorizontalLayout alignItems="center" margin="0 0 24px">
            <BackButton onClick={props.onClose} />
            <Typography variant="h5" style={{ flexGrow: 1 }}>
              Manage Account Signers
            </Typography>
            <Button
              color="primary"
              onClick={() => setIsEditingNewSigner(true)}
              style={{ marginLeft: 32 }}
              variant="contained"
            >
              <ButtonIconLabel label="Add Co-Signer">
                <PersonAddIcon />
              </ButtonIconLabel>
            </Button>
          </HorizontalLayout>
          <ManageSignersForm
            accountData={props.accountData}
            isEditingNewSigner={isEditingNewSigner}
            setIsEditingNewSigner={setIsEditingNewSigner}
            onCancel={props.onClose}
            onSubmit={submitTransaction}
          />
        </Box>
      </ErrorBoundary>
>>>>>>> e88ef3e8
    </Dialog>
  )
}

function ManageSignersDialogContainer(props: Omit<Props, "accountData" | "horizon" | "sendTransaction">) {
  const accountData = useAccountData(props.account.publicKey, props.account.testnet)
  return (
    <TransactionSender account={props.account}>
      {({ horizon, sendTransaction }) => (
        <ManageSignersDialog {...props} accountData={accountData} horizon={horizon} sendTransaction={sendTransaction} />
      )}
    </TransactionSender>
  )
}

export default ManageSignersDialogContainer<|MERGE_RESOLUTION|>--- conflicted
+++ resolved
@@ -15,12 +15,8 @@
 import ManageSignersForm, { SignerUpdate } from "../ManageSigners/ManageSignersForm"
 import TransactionSender from "../TransactionSender"
 import ButtonIconLabel from "../ButtonIconLabel"
-<<<<<<< HEAD
+import ErrorBoundary from "../ErrorBoundary"
 import MainTitle from "../MainTitle"
-=======
-import ErrorBoundary from "../ErrorBoundary"
-import BackButton from "./BackButton"
->>>>>>> e88ef3e8
 
 type Omit<T, K extends keyof any> = Pick<T, Exclude<keyof T, K>>
 
@@ -92,49 +88,22 @@
 
   return (
     <Dialog open={props.open} fullScreen onClose={props.onClose} TransitionComponent={Transition}>
-<<<<<<< HEAD
-      <Box width="100%" maxWidth={900} padding="32px" margin="0 auto">
-        <MainTitle
-          title={isSmallScreen ? "Manage Signers" : "Manage Account Signers"}
-          actions={
-            <>
-              <Button color="primary" onClick={() => setIsEditingNewSigner(true)} variant="contained">
-                <ButtonIconLabel label={isWidthMax450 ? "Signer" : "Add Co-Signer"}>
-                  <PersonAddIcon />
-                </ButtonIconLabel>
-              </Button>
-            </>
-          }
-          onBack={props.onClose}
-          style={{ marginBottom: 24 }}
-        />
-        <ManageSignersForm
-          accountData={props.accountData}
-          isEditingNewSigner={isEditingNewSigner}
-          setIsEditingNewSigner={setIsEditingNewSigner}
-          onCancel={props.onClose}
-          onSubmit={submitTransaction}
-        />
-      </Box>
-=======
       <ErrorBoundary>
         <Box width="100%" maxWidth={900} padding="32px" margin="0 auto">
-          <HorizontalLayout alignItems="center" margin="0 0 24px">
-            <BackButton onClick={props.onClose} />
-            <Typography variant="h5" style={{ flexGrow: 1 }}>
-              Manage Account Signers
-            </Typography>
-            <Button
-              color="primary"
-              onClick={() => setIsEditingNewSigner(true)}
-              style={{ marginLeft: 32 }}
-              variant="contained"
-            >
-              <ButtonIconLabel label="Add Co-Signer">
-                <PersonAddIcon />
-              </ButtonIconLabel>
-            </Button>
-          </HorizontalLayout>
+          <MainTitle
+            title={isSmallScreen ? "Manage Signers" : "Manage Account Signers"}
+            actions={
+              <>
+                <Button color="primary" onClick={() => setIsEditingNewSigner(true)} variant="contained">
+                  <ButtonIconLabel label={isWidthMax450 ? "Signer" : "Add Co-Signer"}>
+                    <PersonAddIcon />
+                  </ButtonIconLabel>
+                </Button>
+              </>
+            }
+            onBack={props.onClose}
+            style={{ marginBottom: 24 }}
+          />
           <ManageSignersForm
             accountData={props.accountData}
             isEditingNewSigner={isEditingNewSigner}
@@ -144,7 +113,6 @@
           />
         </Box>
       </ErrorBoundary>
->>>>>>> e88ef3e8
     </Dialog>
   )
 }
