import React from "react"
import DialogContent from "@material-ui/core/DialogContent"
import DialogTitle from "@material-ui/core/DialogTitle"
import TextField from "@material-ui/core/TextField"
import { unstable_useMediaQuery as useMediaQuery } from "@material-ui/core/useMediaQuery"
import EditIcon from "@material-ui/icons/Edit"
import { trackError } from "../../context/notifications"
import CloseButton from "./CloseButton"
import { ActionButton, DialogActionsBox } from "./Generic"

interface Props {
  onClose: () => void
  performRenaming: (newValue: string) => Promise<void>
  prevValue: string
  title: string
}

function RenameDialog(props: Props) {
<<<<<<< HEAD
  const [newName, setNewName] = React.useState("")
  const isWidthMax500 = useMediaQuery("(max-width:500px)")
=======
  const [newName, setNewName] = React.useState(props.prevValue)
>>>>>>> ca13bdd8

  const handleInput = (event: React.SyntheticEvent) => {
    setNewName((event.target as HTMLInputElement).value)
  }

  const handleSubmit = (event?: React.SyntheticEvent) => {
    if (event) {
      event.preventDefault()
    }
    props.performRenaming(newName).catch(error => trackError(error))
    props.onClose()
  }

  return (
    <>
      <CloseButton onClick={props.onClose} />
      <DialogTitle>{props.title}</DialogTitle>
      <DialogContent>
        <form style={isWidthMax500 ? { minWidth: 200 } : { minWidth: 300 }} onSubmit={handleSubmit}>
          <TextField
            autoFocus={process.env.PLATFORM !== "ios"}
            fullWidth
            label="Name"
            margin="dense"
            onChange={handleInput}
            value={newName}
          />
          <DialogActionsBox>
            <ActionButton onClick={props.onClose}>Cancel</ActionButton>
            <ActionButton icon={<EditIcon />} onClick={handleSubmit} type="primary">
              Rename
            </ActionButton>
          </DialogActionsBox>
        </form>
      </DialogContent>
    </>
  )
}

export default React.memo(RenameDialog)<|MERGE_RESOLUTION|>--- conflicted
+++ resolved
@@ -16,12 +16,8 @@
 }
 
 function RenameDialog(props: Props) {
-<<<<<<< HEAD
-  const [newName, setNewName] = React.useState("")
+  const [newName, setNewName] = React.useState(props.prevValue)
   const isWidthMax500 = useMediaQuery("(max-width:500px)")
-=======
-  const [newName, setNewName] = React.useState(props.prevValue)
->>>>>>> ca13bdd8
 
   const handleInput = (event: React.SyntheticEvent) => {
     setNewName((event.target as HTMLInputElement).value)
