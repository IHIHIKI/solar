--- conflicted
+++ resolved
@@ -1,11 +1,5 @@
 import React from "react"
 import { Asset, AssetType, Horizon, Operation, Server, Transaction } from "stellar-sdk"
-<<<<<<< HEAD
-import Dialog from "@material-ui/core/Dialog"
-import Slide from "@material-ui/core/Slide"
-=======
-import Typography from "@material-ui/core/Typography"
->>>>>>> ca13bdd8
 import GavelIcon from "@material-ui/icons/Gavel"
 import { Account } from "../../context/accounts"
 import { trackError } from "../../context/notifications"
@@ -106,66 +100,10 @@
   }
 
   return (
-<<<<<<< HEAD
-    <Dialog open={props.open} fullScreen onClose={props.onClose} TransitionComponent={Transition}>
-      <ErrorBoundary>
-        <VerticalLayout width="100%" maxWidth={900} padding="24px 32px" margin="0 auto">
-          <MainTitle title="Trade" onBack={props.onClose} style={{ height: 56 }} />
-          <AccountBalancesContainer>
-            <AccountBalances
-              component={balanceProps => (
-                <SingleBalance
-                  {...balanceProps}
-                  style={{
-                    ...balanceProps.style,
-                    opacity:
-                      [buyingAsset.getCode(), sellingAsset.getCode()].indexOf(balanceProps.assetCode) > -1 ? 1 : 0.4
-                  }}
-                />
-              )}
-              publicKey={props.account.publicKey}
-              testnet={props.account.testnet}
-            />
-          </AccountBalancesContainer>
-          <VerticalMargin size={isSmallScreen ? 12 : 40} />
-          {buyingBalance && sellingBalance ? (
-            <TradingForm
-              buying={buyingAsset}
-              buyingBalance={buyingBalance.balance}
-              onSetBuying={setBuyingAssetCode}
-              onSetSelling={setSellingAssetCode}
-              selling={sellingAsset}
-              sellingBalance={sellingBalance.balance}
-              testnet={props.account.testnet}
-              trustlines={trustlines}
-              DialogActions={({ amount, disabled, price, style }) => (
-                <HorizontalLayout justifyContent="flex-end" shrink={0} style={style}>
-                  <DialogActionsBox>
-                    <ActionButton
-                      disabled={disabled}
-                      icon={<GavelIcon />}
-                      onClick={() =>
-                        awaitThenSendTransaction(
-                          createOfferCreationTransaction(sellingAsset, buyingAsset, amount, price)
-                        )
-                      }
-                      type="primary"
-                    >
-                      Place order
-                    </ActionButton>
-                  </DialogActionsBox>
-                </HorizontalLayout>
-              )}
-            />
-          ) : null}
-        </VerticalLayout>
-      </ErrorBoundary>
-    </Dialog>
-=======
     <ErrorBoundary>
-      <VerticalLayout width="100%" maxWidth={900} padding="32px" margin="0 auto">
-        <Title onClose={props.onClose} />
-        <Typography color="inherit" component="div" variant="body2" style={{ marginLeft: 48, fontSize: "1.2rem" }}>
+      <VerticalLayout width="100%" maxWidth={900} padding="24px 32px" margin="0 auto">
+        <MainTitle title="Trade" onBack={props.onClose} style={{ height: 56 }} />
+        <AccountBalancesContainer>
           <AccountBalances
             component={balanceProps => (
               <SingleBalance
@@ -180,8 +118,8 @@
             publicKey={props.account.publicKey}
             testnet={props.account.testnet}
           />
-        </Typography>
-        <VerticalMargin size={16} />
+        </AccountBalancesContainer>
+        <VerticalMargin size={isSmallScreen ? 12 : 40} />
         {buyingBalance && sellingBalance ? (
           <TradingForm
             buying={buyingAsset}
@@ -212,7 +150,6 @@
         ) : null}
       </VerticalLayout>
     </ErrorBoundary>
->>>>>>> ca13bdd8
   )
 }
 
