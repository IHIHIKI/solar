--- conflicted
+++ resolved
@@ -1,22 +1,5 @@
 import React from "react"
-<<<<<<< HEAD
 import { DialogDescriptor, DialogType } from "../../context/dialogTypes"
-=======
-import { Asset } from "stellar-sdk"
-import { Account } from "../../stores/accounts"
-import {
-  closeDialog,
-  createDialog,
-  CustomTrustlineDescriptor,
-  ChangePasswordDescriptor,
-  CreatePaymentDescriptor,
-  DialogDescriptor,
-  DialogType,
-  DeleteAccountDescriptor,
-  RemoveTrustlineDescriptor,
-  RenameDescriptor
-} from "../../stores/dialogs"
->>>>>>> bd94c1e6
 import AccountDeletionDialog from "./AccountDeletion"
 import CustomTrustlineDialog from "./CustomTrustline"
 import ChangePasswordDialog from "./ChangePassword"
@@ -54,40 +37,4 @@
   }
 }
 
-<<<<<<< HEAD
-export default OpenDialog
-=======
-export default OpenDialog
-
-export function createCustomTrustlineDialog(account: Account): CustomTrustlineDescriptor {
-  return createDialog(DialogType.CustomTrustline, { account })
-}
-
-export function createAccountDeletionDialog(account: Account, onDeleted: () => void): DeleteAccountDescriptor {
-  return createDialog(DialogType.DeleteAccount, { account, onDeleted })
-}
-
-export function createChangeAccountPasswordDialog(account: Account): ChangePasswordDescriptor {
-  return createDialog(DialogType.ChangePassword, { account })
-}
-
-export function createExportKeyDialog(account: Account): ChangePasswordDescriptor {
-  return createDialog(DialogType.ExportKey, { account })
-}
-
-export function createPaymentDialog(account: Account): CreatePaymentDescriptor {
-  return createDialog(DialogType.CreatePayment, { account })
-}
-
-export function createRenamingDialog(
-  title: string,
-  prevValue: string,
-  performRenaming: (newValue: string) => Promise<void>
-): RenameDescriptor {
-  return createDialog(DialogType.Rename, { performRenaming, prevValue, title })
-}
-
-export function createRemoveTrustlineDialog(account: Account, asset: Asset): RemoveTrustlineDescriptor {
-  return createDialog(DialogType.RemoveTrustline, { account, asset })
-}
->>>>>>> bd94c1e6
+export default OpenDialog