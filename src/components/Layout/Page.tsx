--- conflicted
+++ resolved
@@ -1,19 +1,15 @@
 import React from "react"
 import { Box } from "./Box"
+import { useIsMobile } from "../../hooks"
 import { primaryBackground } from "../../theme"
 
 // tslint:disable-next-line
 const platform = process.env.PLATFORM || require("os").platform()
 
-<<<<<<< HEAD
-function TopOfTopSection(props: { background?: React.CSSProperties["background"] }) {
-  if (platform === "darwin") {
-=======
 const isFramelessWindow = platform === "darwin"
 
-function FramelessWindowInvisibleTitleBar(props: { background?: React.CSSProperties["background"] }) {
+function TopOfTopSection(props: { background?: React.CSSProperties["background"] }) {
   if (isFramelessWindow) {
->>>>>>> a18c944b
     // Add invisible window-drag area and a bit of additional v-space on top
     // Need to define a static CSS class for it, since `-webkit-app-region` in CSS-in-JS might lead to trouble
     return (
@@ -30,8 +26,10 @@
 }
 
 function PageInset(props: { children: React.ReactNode }) {
+  const isSmallScreen = useIsMobile()
+  const padding = isSmallScreen ? "8px" : isFramelessWindow ? "16px 24px 8px" : "8px 16px"
   return (
-    <Box padding={isFramelessWindow ? "16px 24px 8px" : "8px 16px"} style={{ position: "relative" }}>
+    <Box padding={padding} style={{ position: "relative" }}>
       {props.children}
     </Box>
   )
