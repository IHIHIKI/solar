--- conflicted
+++ resolved
@@ -12,17 +12,12 @@
 import { ObservedAccountData } from "../../hooks"
 import { renderFormFieldError } from "../../lib/errors"
 import { getMatchingAccountBalance, getAccountMinimumBalance } from "../../lib/stellar"
-<<<<<<< HEAD
 import { isPublicKey, isStellarAddress, lookupFederationRecord } from "../../lib/stellar-address"
-import { createPaymentOperation, createTransaction } from "../../lib/transaction"
+import { createPaymentOperation, createTransaction, multisigMinimumFee } from "../../lib/transaction"
 import { formatBalance } from "../Account/AccountBalances"
 import { ActionButton, DialogActionsBox } from "../Dialog/Generic"
-import { PriceInput } from "../Form/FormFields"
+import { PriceInput, QRReader } from "../Form/FormFields"
 import { Box, HorizontalLayout } from "../Layout/Box"
-=======
-import { isPublicKey, isStellarAddress } from "../../lib/stellar-address"
-import { PriceInput, QRReader } from "../Form/FormFields"
->>>>>>> b67a832a
 
 type MemoLabels = { [memoType in PaymentCreationValues["memoType"]]: string }
 
@@ -159,6 +154,8 @@
       )
     }
 
+    const isMultisigTx = props.accountData.signers.length > 1
+
     const payment = await createPaymentOperation({
       asset: asset || Asset.native(),
       amount: formValues.amount,
@@ -168,6 +165,7 @@
     const tx = await createTransaction([payment], {
       accountData: props.accountData,
       memo: federationMemo.type !== "none" ? federationMemo : userMemo,
+      minTransactionFee: isMultisigTx ? multisigMinimumFee : 0,
       horizon,
       walletAccount: account
     })
