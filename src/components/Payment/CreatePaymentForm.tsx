import BigNumber from "big.js"
import React from "react"
import { Asset, Memo, MemoType, Server, Transaction } from "stellar-sdk"
import FormControl from "@material-ui/core/FormControl"
import InputAdornment from "@material-ui/core/InputAdornment"
import MenuItem from "@material-ui/core/MenuItem"
import Select from "@material-ui/core/Select"
import TextField from "@material-ui/core/TextField"
import SendIcon from "@material-ui/icons/Send"
<<<<<<< HEAD
import { Account } from "../../context/accounts"
import { ObservedAccountData } from "../../hooks"
=======
import { formatBalance } from "../Account/AccountBalances"
import { ActionButton, DialogActionsBox } from "../Dialog/Generic"
import { HorizontalLayout } from "../Layout/Box"
import { useIsMobile, ObservedAccountData } from "../../hooks"
>>>>>>> cd5bbfa9
import { renderFormFieldError } from "../../lib/errors"
import { getMatchingAccountBalance, getAccountMinimumBalance } from "../../lib/stellar"
import { isPublicKey, isStellarAddress, lookupFederationRecord } from "../../lib/stellar-address"
import { createPaymentOperation, createTransaction, multisigMinimumFee } from "../../lib/transaction"
import { formatBalance } from "../Account/AccountBalances"
import { ActionButton, DialogActionsBox } from "../Dialog/Generic"
import { PriceInput, QRReader } from "../Form/FormFields"
import { Box, HorizontalLayout } from "../Layout/Box"

<<<<<<< HEAD
type MemoLabels = { [memoType in PaymentCreationValues["memoType"]]: string }

const memoInputLabels: MemoLabels = {
  id: "Integer identifier",
  none: "",
  text: "Memo"
}

function createMemo(formValues: PaymentCreationValues) {
  switch (formValues.memoType) {
    case "id":
      return Memo.id(formValues.memoValue)
    case "text":
      return Memo.text(formValues.memoValue)
    default:
      return Memo.none()
  }
}

=======
>>>>>>> cd5bbfa9
export interface PaymentCreationValues {
  amount: string
  asset: string
  destination: string
  memoType: "id" | "none" | "text"
  memoValue: string
}

type PaymentCreationErrors = { [fieldName in keyof PaymentCreationValues]?: Error | null }

function validateFormValues(formValues: PaymentCreationValues, spendableBalance: BigNumber) {
  const errors: PaymentCreationErrors = {}

  if (!isPublicKey(formValues.destination) && !isStellarAddress(formValues.destination)) {
    errors.destination = new Error("Expected a public key or stellar address.")
  }
  if (!formValues.amount.match(/^[0-9]+(\.[0-9]+)?$/)) {
    errors.amount = new Error("Invalid amount.")
  } else if (spendableBalance.lt(formValues.amount)) {
    errors.amount = new Error("Not enough funds.")
  }

  if (formValues.memoValue.length > 28) {
    errors.memoValue = new Error("Memo too long.")
  }

  const success = Object.keys(errors).length === 0
  return { errors, success }
}

interface AssetSelectorProps {
  assets: string[]
  onSelect: (assetCode: string) => void
  selected: string
  style: React.CSSProperties
}

function AssetSelector(props: AssetSelectorProps) {
  return (
    <FormControl>
      <Select
        disableUnderline
        onChange={event => props.onSelect(event.target.value)}
        style={props.style}
        value={props.selected}
      >
        {props.assets.map(assetCode => (
          <MenuItem key={assetCode} value={assetCode}>
            {assetCode}
          </MenuItem>
        ))}
      </Select>
    </FormControl>
  )
}

interface Props {
  accountData: ObservedAccountData
  trustedAssets: Asset[]
  txCreationPending?: boolean
  onCancel: () => void
  onSubmit: (createTx: (horizon: Server, account: Account) => Promise<Transaction>) => any
}

function PaymentCreationForm(props: Props) {
<<<<<<< HEAD
=======
  const { onSubmit = () => undefined } = props
  const isSmallScreen = useIsMobile()

>>>>>>> cd5bbfa9
  const [errors, setErrors] = React.useState<PaymentCreationErrors>({})
  const [formValues, setFormValues] = React.useState<PaymentCreationValues>({
    amount: "",
    asset: "XLM",
    destination: "",
    memoType: "none",
    memoValue: ""
  })

  const isDisabled = !formValues.amount || Number.isNaN(Number.parseFloat(formValues.amount)) || !formValues.destination
  const selectedAssetBalance = getMatchingAccountBalance(props.accountData.balances, formValues.asset)

  // FIXME: Pass no. of open offers to getAccountMinimumBalance()
  const spendableBalance =
    formValues.asset === "XLM"
      ? selectedAssetBalance.minus(getAccountMinimumBalance(props.accountData))
      : selectedAssetBalance

  const setFormValue = (fieldName: keyof PaymentCreationValues, value: string | null) => {
    setFormValues({
      ...formValues,
      [fieldName]: value
    })
  }

  const createPaymentTx = async (horizon: Server, account: Account) => {
    const asset = props.trustedAssets.find(trustedAsset => trustedAsset.code === formValues.asset)
    const federationRecord =
      formValues.destination.indexOf("*") > -1 ? await lookupFederationRecord(formValues.destination) : null
    const destination = federationRecord ? federationRecord.account_id : formValues.destination

    const userMemo = createMemo(formValues)
    const federationMemo =
      federationRecord && federationRecord.memo && federationRecord.memo_type
        ? new Memo(federationRecord.memo_type as MemoType, federationRecord.memo)
        : Memo.none()

    if (userMemo.type !== "none" && federationMemo.type !== "none") {
      throw new Error(
        `Cannot set a custom memo. Federation record of ${formValues.destination} already specifies memo.`
      )
    }

    const isMultisigTx = props.accountData.signers.length > 1

    const payment = await createPaymentOperation({
      asset: asset || Asset.native(),
      amount: formValues.amount,
      destination,
      horizon
    })
    const tx = await createTransaction([payment], {
      accountData: props.accountData,
      memo: federationMemo.type !== "none" ? federationMemo : userMemo,
      minTransactionFee: isMultisigTx ? multisigMinimumFee : 0,
      horizon,
      walletAccount: account
    })
    return tx
  }

  const submit = (event: React.SyntheticEvent) => {
    event.preventDefault()
    const validation = validateFormValues(formValues, spendableBalance)
    setErrors(validation.errors)

    if (validation.success) {
      props.onSubmit(createPaymentTx)
    }
  }

  return (
    <form onSubmit={submit}>
      <TextField
        error={Boolean(errors.destination)}
        label={errors.destination ? renderFormFieldError(errors.destination) : "Destination address"}
        placeholder="GABCDEFGHIJK... or alice*example.org"
        fullWidth
        autoFocus={process.env.PLATFORM !== "ios"}
        margin="normal"
        value={formValues.destination}
        onChange={event => setFormValue("destination", event.target.value)}
        inputProps={{
          style: { textOverflow: "ellipsis" }
        }}
        InputProps={{
          endAdornment: (
            <InputAdornment disableTypography position="end">
              <QRReader iconStyle={{ fontSize: 20 }} onScan={key => setFormValue("destination", key)} />
            </InputAdornment>
          )
        }}
      />
      <HorizontalLayout justifyContent="space-between" alignItems="center" margin="0 -24px" wrap="wrap">
        <PriceInput
          assetCode={
            <AssetSelector
              assets={props.trustedAssets.map(asset => asset.code)}
              onSelect={code => setFormValue("asset", code)}
              selected={formValues.asset}
              style={{ alignSelf: "center" }}
            />
          }
          error={Boolean(errors.amount)}
          label={errors.amount ? renderFormFieldError(errors.amount) : "Amount"}
          margin="dense"
          placeholder={`Max. ${formatBalance(spendableBalance.toString())}`}
          value={formValues.amount}
          onChange={event => setFormValue("amount", event.target.value)}
          style={{
            flexGrow: isSmallScreen ? 1 : undefined,
            marginLeft: 24,
            marginRight: 24,
            minWidth: 230,
            maxWidth: isSmallScreen ? undefined : "60%"
          }}
        />
        <TextField
          inputProps={{ maxLength: 28 }}
          error={Boolean(errors.memoValue)}
          label={errors.memoValue ? renderFormFieldError(errors.memoValue) : "Memo"}
          placeholder="Description (optional)"
          margin="normal"
          onChange={event => {
            setFormValues({
              ...formValues,
              memoValue: event.target.value,
              memoType: event.target.value.length === 0 ? "none" : "text"
            })
          }}
          value={formValues.memoValue}
          style={{
            flexGrow: 1,
            marginLeft: 24,
            marginRight: 24,
            minWidth: 230
          }}
        />
<<<<<<< HEAD
        <FormControl margin="dense" style={{ width: "30%" }}>
          <InputLabel htmlFor="select-memo-type" shrink>
            Memo type
          </InputLabel>
          <Select
            inputProps={{ id: "select-memo-type" }}
            onChange={event => setFormValue("memoType", event.target.value)}
            value={formValues.memoType}
            style={{ width: "100%" }}
          >
            <MenuItem value="none">None</MenuItem>
            <MenuItem value="text">Text</MenuItem>
            <MenuItem value="id">ID</MenuItem>
          </Select>
        </FormControl>
=======
>>>>>>> cd5bbfa9
      </HorizontalLayout>
      <DialogActionsBox spacing="large" desktopStyle={{ marginTop: 64 }}>
        <ActionButton
          disabled={isDisabled}
          icon={<SendIcon style={{ fontSize: 16 }} />}
          loading={props.txCreationPending}
          onClick={() => undefined}
          type="submit"
        >
          Send
        </ActionButton>
      </DialogActionsBox>
    </form>
  )
}

export default React.memo(PaymentCreationForm)<|MERGE_RESOLUTION|>--- conflicted
+++ resolved
@@ -7,15 +7,8 @@
 import Select from "@material-ui/core/Select"
 import TextField from "@material-ui/core/TextField"
 import SendIcon from "@material-ui/icons/Send"
-<<<<<<< HEAD
 import { Account } from "../../context/accounts"
-import { ObservedAccountData } from "../../hooks"
-=======
-import { formatBalance } from "../Account/AccountBalances"
-import { ActionButton, DialogActionsBox } from "../Dialog/Generic"
-import { HorizontalLayout } from "../Layout/Box"
 import { useIsMobile, ObservedAccountData } from "../../hooks"
->>>>>>> cd5bbfa9
 import { renderFormFieldError } from "../../lib/errors"
 import { getMatchingAccountBalance, getAccountMinimumBalance } from "../../lib/stellar"
 import { isPublicKey, isStellarAddress, lookupFederationRecord } from "../../lib/stellar-address"
@@ -23,16 +16,7 @@
 import { formatBalance } from "../Account/AccountBalances"
 import { ActionButton, DialogActionsBox } from "../Dialog/Generic"
 import { PriceInput, QRReader } from "../Form/FormFields"
-import { Box, HorizontalLayout } from "../Layout/Box"
-
-<<<<<<< HEAD
-type MemoLabels = { [memoType in PaymentCreationValues["memoType"]]: string }
-
-const memoInputLabels: MemoLabels = {
-  id: "Integer identifier",
-  none: "",
-  text: "Memo"
-}
+import { HorizontalLayout } from "../Layout/Box"
 
 function createMemo(formValues: PaymentCreationValues) {
   switch (formValues.memoType) {
@@ -45,8 +29,6 @@
   }
 }
 
-=======
->>>>>>> cd5bbfa9
 export interface PaymentCreationValues {
   amount: string
   asset: string
@@ -112,12 +94,8 @@
 }
 
 function PaymentCreationForm(props: Props) {
-<<<<<<< HEAD
-=======
-  const { onSubmit = () => undefined } = props
   const isSmallScreen = useIsMobile()
 
->>>>>>> cd5bbfa9
   const [errors, setErrors] = React.useState<PaymentCreationErrors>({})
   const [formValues, setFormValues] = React.useState<PaymentCreationValues>({
     amount: "",
@@ -256,24 +234,6 @@
             minWidth: 230
           }}
         />
-<<<<<<< HEAD
-        <FormControl margin="dense" style={{ width: "30%" }}>
-          <InputLabel htmlFor="select-memo-type" shrink>
-            Memo type
-          </InputLabel>
-          <Select
-            inputProps={{ id: "select-memo-type" }}
-            onChange={event => setFormValue("memoType", event.target.value)}
-            value={formValues.memoType}
-            style={{ width: "100%" }}
-          >
-            <MenuItem value="none">None</MenuItem>
-            <MenuItem value="text">Text</MenuItem>
-            <MenuItem value="id">ID</MenuItem>
-          </Select>
-        </FormControl>
-=======
->>>>>>> cd5bbfa9
       </HorizontalLayout>
       <DialogActionsBox spacing="large" desktopStyle={{ marginTop: 64 }}>
         <ActionButton
