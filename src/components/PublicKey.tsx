import React from "react"
import ButtonBase from "@material-ui/core/ButtonBase"
import Typography from "@material-ui/core/Typography"
import { AccountsContext } from "../context/accounts"
<<<<<<< HEAD
import { useClipboard, useFederationLookup } from "../hooks"
=======
import { useClipboard } from "../hooks"
import { isPublicKey, queryReverseLookupCache } from "../lib/stellar-address"
>>>>>>> 88317e8b

type Variant = "full" | "short" | "shorter"

function getDigitCounts(variant?: Variant) {
  if (variant === "short") {
    return {
      leading: 6,
      trailing: 6
    }
  } else {
    return {
      leading: 4,
      trailing: 4
    }
  }
}

function shortenName(name: string, intendedLength: number) {
  if (name.length <= intendedLength) {
    return name
  } else {
    return (
      name.substr(0, intendedLength - 3).trim() +
      "…" +
      name
        .substr(intendedLength - 3)
        .substr(-3)
        .trim()
    )
  }
}

interface PublicKeyProps {
  publicKey: string
  variant?: Variant
  style?: React.CSSProperties
}

export function PublicKey(props: PublicKeyProps) {
  const { variant = "full" } = props
  const digits = getDigitCounts(props.variant)
  const { accounts } = React.useContext(AccountsContext)

  const matchingLocalAccount = accounts.find(account => account.publicKey === props.publicKey)

  const style: React.CSSProperties = {
    display: "inline",
    fontSize: "inherit",
    fontWeight: "bold",
    userSelect: "text",
    WebkitUserSelect: "text",
    whiteSpace: variant !== "full" ? "pre" : undefined,
    ...props.style
  }

  if (props.publicKey.length !== 56) {
    return <>{props.publicKey}</>
  } else if (matchingLocalAccount) {
    // Note: We don't check for mainnet/testnet here...
    return (
      <Typography component="span" style={style}>
        {variant === "full"
          ? matchingLocalAccount.name
          : shortenName(matchingLocalAccount.name, digits.leading + digits.trailing + 6)}
      </Typography>
    )
  }
  return (
    <Typography component="span" style={style}>
      {props.variant === "full" || !props.variant
        ? props.publicKey
        : props.publicKey.substr(0, digits.leading) + "…" + props.publicKey.substr(-digits.trailing)}
    </Typography>
  )
}

interface AddressProps {
  /** Account ID (public key) or stellar address (alice*example.com) */
  address: string
  variant?: Variant
  style?: React.CSSProperties
}

export function Address(props: AddressProps) {
  const { lookupStellarAddress } = useFederationLookup()

  const style: React.CSSProperties = {
    userSelect: "text",
    WebkitUserSelect: "text",
    ...props.style
  }

<<<<<<< HEAD
  if (props.address.indexOf("*") > -1) {
    return <span style={style}>{props.address}</span>
  } else {
    const stellarAddress = lookupStellarAddress(props.address)
=======
  if (isPublicKey(props.address)) {
    const stellarAddress = queryReverseLookupCache(props.address)
>>>>>>> 88317e8b

    if (stellarAddress) {
      const formattedStellarAddress =
        props.variant === "full" ? stellarAddress : shortenName(stellarAddress, props.variant === "shorter" ? 8 : 14)

      return (
        <span style={style}>
          {formattedStellarAddress} ({<PublicKey publicKey={props.address} variant="shorter" />})
        </span>
      )
    } else {
      return <PublicKey publicKey={props.address} style={{ fontWeight: "inherit" }} variant={props.variant} />
    }
  } else {
    return props.variant === "short" ? (
      <span style={style}>{shortenName(props.address, 18)}</span>
    ) : props.variant === "shorter" ? (
      <span style={style}>{shortenName(props.address, 14)}</span>
    ) : (
      <span style={style}>{props.address}</span>
    )
  }
}

interface ClickableAddressProps extends AddressProps {
  icon?: React.ReactNode
  onClick?: () => void
}

// tslint:disable-next-line no-shadowed-variable
export const ClickableAddress = React.memo(function ClickableAddress(props: ClickableAddressProps) {
  return (
    <ButtonBase onClick={props.onClick} style={{ fontSize: "inherit", fontWeight: "inherit", textAlign: "inherit" }}>
      <Address {...props} />
      {props.icon ? (
        <>
          &nbsp;
          {props.icon}
        </>
      ) : null}
    </ButtonBase>
  )
})

interface CopyableAddressProps extends AddressProps {
  onClick?: () => void
}

// tslint:disable-next-line no-shadowed-variable
export const CopyableAddress = React.memo(function CopyableAddress(props: CopyableAddressProps) {
  const clipboard = useClipboard()

  const onClick = React.useCallback(
    () => {
      if (props.onClick) {
        props.onClick()
      }
      clipboard.copyToClipboard(props.address)
    },
    [props.address, props.onClick]
  )

  return <ClickableAddress {...props} onClick={onClick} />
})<|MERGE_RESOLUTION|>--- conflicted
+++ resolved
@@ -2,12 +2,8 @@
 import ButtonBase from "@material-ui/core/ButtonBase"
 import Typography from "@material-ui/core/Typography"
 import { AccountsContext } from "../context/accounts"
-<<<<<<< HEAD
 import { useClipboard, useFederationLookup } from "../hooks"
-=======
-import { useClipboard } from "../hooks"
-import { isPublicKey, queryReverseLookupCache } from "../lib/stellar-address"
->>>>>>> 88317e8b
+import { isPublicKey } from "../lib/stellar-address"
 
 type Variant = "full" | "short" | "shorter"
 
@@ -100,15 +96,8 @@
     ...props.style
   }
 
-<<<<<<< HEAD
-  if (props.address.indexOf("*") > -1) {
-    return <span style={style}>{props.address}</span>
-  } else {
+  if (isPublicKey(props.address)) {
     const stellarAddress = lookupStellarAddress(props.address)
-=======
-  if (isPublicKey(props.address)) {
-    const stellarAddress = queryReverseLookupCache(props.address)
->>>>>>> 88317e8b
 
     if (stellarAddress) {
       const formattedStellarAddress =
