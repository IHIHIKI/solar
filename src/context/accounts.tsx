--- conflicted
+++ resolved
@@ -1,8 +1,4 @@
 import React from "react"
-<<<<<<< HEAD
-import { useEffect, useState } from "react"
-=======
->>>>>>> 59b138bc
 import { Keypair } from "stellar-sdk"
 import { createWrongPasswordError } from "../lib/errors"
 import getKeyStore from "../platform/key-store"
@@ -133,7 +129,7 @@
   const [accounts, setAccounts] = React.useState<Account[]>(initialAccounts)
   const [networkSwitch, setNetworkSwitch] = React.useState<NetworkID>(initialNetwork)
 
-  useEffect(() => {
+  React.useEffect(() => {
     getKeyStore()
       .then(keyStore => {
         const loadedAccounts = keyStore.getKeyIDs().map(keyID => createAccountInstance(keyStore, keyID))
