import React from "react"
<<<<<<< HEAD
import { useEffect, useState } from "react"
=======
>>>>>>> 59b138bc
import {
  loadIgnoredSignatureRequestHashes,
  loadSettings,
  saveIgnoredSignatureRequestHashes,
  saveSettings,
  SettingsData
} from "../platform/settings"
import { trackError } from "./notifications"

interface Props {
  children: React.ReactNode
}

interface ContextType {
  agreedToTermsAt: string | undefined
  confirmToC: () => void
  ignoreSignatureRequest: (signatureRequestHash: string) => void
  ignoredSignatureRequests: string[]
  multiSignature: boolean
  multiSignatureServiceURL: string
  showTestnet: boolean
  toggleMultiSignature: () => void
  toggleTestnet: () => void
}

const initialSettings: SettingsData = {
  agreedToTermsAt: undefined,
  multisignature: false,
  testnet: false
}

const initialIgnoredSignatureRequests: string[] = []

const multiSignatureServiceURL = process.env.MULTISIG_SERVICE || "https://multisig.satoshipay.io/"

const SettingsContext = React.createContext<ContextType>({
  agreedToTermsAt: initialSettings.agreedToTermsAt,
  confirmToC: () => undefined,
  ignoreSignatureRequest: () => undefined,
  ignoredSignatureRequests: initialIgnoredSignatureRequests,
  multiSignature: initialSettings.multisignature,
  multiSignatureServiceURL,
  showTestnet: initialSettings.testnet,
  toggleMultiSignature: () => undefined,
  toggleTestnet: () => undefined
})

export function SettingsProvider(props: Props) {
  const [ignoredSignatureRequests, setIgnoredSignatureRequests] = React.useState(initialIgnoredSignatureRequests)
  const [settings, setSettings] = React.useState(initialSettings)

  useEffect(() => {
    loadSettings()
      .then(loadedSettings => setSettings({ ...settings, ...loadedSettings }))
      .catch(trackError)

    loadIgnoredSignatureRequestHashes()
      .then(setIgnoredSignatureRequests)
      .catch(trackError)

    // Can't really cancel loading the settings
    const unsubscribe = () => undefined
    return unsubscribe
  }, [])

  const ignoreSignatureRequest = (signatureRequestHash: string) => {
    if (ignoredSignatureRequests.indexOf(signatureRequestHash) === -1) {
      const updatedSignatureRequestHashes = [...ignoredSignatureRequests, signatureRequestHash]
      saveIgnoredSignatureRequestHashes(updatedSignatureRequestHashes)
      setIgnoredSignatureRequests(updatedSignatureRequestHashes)
    }
  }

  const updateSettings = (update: Partial<SettingsData>) => {
    try {
      const updatedSettings = {
        ...settings,
        ...update
      }
      setSettings(updatedSettings)
      saveSettings(updatedSettings)
    } catch (error) {
      trackError(error)
    }
  }

  const confirmToC = () => updateSettings({ agreedToTermsAt: new Date().toISOString() })
  const toggleMultiSignature = () => updateSettings({ multisignature: !settings.multisignature })
  const toggleTestnet = () => updateSettings({ testnet: !settings.testnet })

  const contextValue: ContextType = {
    agreedToTermsAt: settings.agreedToTermsAt,
    confirmToC,
    ignoreSignatureRequest,
    ignoredSignatureRequests,
    multiSignature: settings.multisignature,
    multiSignatureServiceURL,
    showTestnet: settings.testnet,
    toggleMultiSignature,
    toggleTestnet
  }

  return <SettingsContext.Provider value={contextValue}>{props.children}</SettingsContext.Provider>
}

export { ContextType as SettingsContextType, SettingsContext }<|MERGE_RESOLUTION|>--- conflicted
+++ resolved
@@ -1,8 +1,4 @@
 import React from "react"
-<<<<<<< HEAD
-import { useEffect, useState } from "react"
-=======
->>>>>>> 59b138bc
 import {
   loadIgnoredSignatureRequestHashes,
   loadSettings,
@@ -54,7 +50,7 @@
   const [ignoredSignatureRequests, setIgnoredSignatureRequests] = React.useState(initialIgnoredSignatureRequests)
   const [settings, setSettings] = React.useState(initialSettings)
 
-  useEffect(() => {
+  React.useEffect(() => {
     loadSettings()
       .then(loadedSettings => setSettings({ ...settings, ...loadedSettings }))
       .catch(trackError)
