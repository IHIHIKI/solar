/*
 * This code will be run with elevated privileges in the mobile apps.
 * Wire-up cordova plugins with window.postMessage()-based IPC here.
 */

import { trackError } from "./error"
import { handleMessageEvent, registerCommandHandler, commands } from "./ipc"
import initializeQRReader from "./qr-reader"
import { getCurrentSettings, initSecureStorage, storeKeys } from "./storage"
import { bioAuthenticate, isBiometricAuthAvailable } from "./bio-auth"

const iframe = document.getElementById("walletframe") as HTMLIFrameElement
const showSplashScreenOnIOS = () => (process.env.PLATFORM === "ios" ? navigator.splashscreen.show() : undefined)

let bioAuthInProgress: Promise<void> | undefined
let bioAuthAvailablePromise: Promise<boolean>
let clientSecretPromise: Promise<string>
let isBioAuthAvailable = false

let lastAuthenticationTimestamp: number = 0

const iframeReady = new Promise<void>(resolve => {
  const handler = (event: MessageEvent) => {
    if (event.data === "app:ready") {
      resolve()
      window.removeEventListener("message", handler)
    }
  }
  window.addEventListener("message", handler, false)
})

document.addEventListener("deviceready", onDeviceReady, false)

function isBioAuthEnabled() {
  const settings = getCurrentSettings()
  return isBioAuthAvailable && settings && settings.biometricLock
}

function onDeviceReady() {
  const contentWindow = iframe.contentWindow

  if (!cordova) {
    throw new Error("No cordova runtime available.")
  }
  if (!contentWindow) {
    // Should never happen...
    throw new Error("iframe.contentWindow is not set.")
  }

  initializeQRReader()
  initializeClipboard(cordova)
  initializeIPhoneNotchFix()

  setupLinkListener()

  document.addEventListener("backbutton", () => contentWindow.postMessage("app:backbutton", "*"), false)
  document.addEventListener("pause", () => onPause(contentWindow), false)
  document.addEventListener("resume", () => onResume(contentWindow), false)

  bioAuthAvailablePromise = isBiometricAuthAvailable()

  // Need to wait for storage to be initialized or
  // getCurrentSettings() won't be reliable
  initializeStorage(contentWindow)
    .then(async () => {
      isBioAuthAvailable = await bioAuthAvailablePromise

      if (isBioAuthEnabled()) {
        clientSecretPromise = getClientSecret(contentWindow)
        await authenticate(contentWindow)
      } else {
        await iframeReady
        navigator.splashscreen.hide()
        hideHtmlSplashScreen(contentWindow)
      }
    })
    .catch(trackError)
}

function getClientSecret(contentWindow: Window) {
  return new Promise<string>((resolve, reject) => {
    initializeStorage(contentWindow).then(secureStorage => secureStorage.get(resolve, reject, storeKeys.clientSecret))
  })
}

function authenticate(contentWindow: Window) {
  if (bioAuthInProgress) {
    // Make sure we don't call bioAuthenticate() twice in a row
    // Might otherwise happen, since Android likes to trigger the `resume` event on app start
    return bioAuthInProgress
  }

  showHtmlSplashScreen(contentWindow)

  // Trigger show and instantly hide. There will be a fade-out.
  // We show the native splashscreen, because it can be made visible synchronously
  showSplashScreenOnIOS()
  iframeReady.then(() => navigator.splashscreen.hide())

  const performAuth = async (): Promise<void> => {
    const clientSecret = await clientSecretPromise
    try {
      await bioAuthenticate(clientSecret)
      lastAuthenticationTimestamp = Date.now()
    } catch (error) {
      // Just start over if auth fails - Block user interactions until auth is done
      return performAuth()
    }
    await iframeReady
    hideHtmlSplashScreen(contentWindow)
  }

  const onCompletion = () => {
    bioAuthInProgress = undefined
  }

  bioAuthInProgress = performAuth().then(onCompletion, onCompletion)
  return bioAuthInProgress
}

function showHtmlSplashScreen(contentWindow: Window) {
  contentWindow.postMessage(commands.showSplashScreen, "*")
}

function hideHtmlSplashScreen(contentWindow: Window) {
  contentWindow.postMessage(commands.hideSplashScreen, "*")
}

function onPause(contentWindow: Window) {
  contentWindow.postMessage("app:pause", "*")

  if (isBioAuthEnabled()) {
    showSplashScreenOnIOS()
    showHtmlSplashScreen(contentWindow)
  }
}

function onResume(contentWindow: Window) {
  contentWindow.postMessage("app:resume", "*")

<<<<<<< HEAD
  if (isBioAuthEnabled()) {
=======
  // Necessary because the 'use backup' option of the fingerprint dialog triggers onpause/onresume
  if (isBioAuthAvailable && Date.now() - lastAuthenticationTimestamp > 750) {
>>>>>>> 9879e3f4
    authenticate(contentWindow)
  }
}

function initializeClipboard(cordova: Cordova) {
  registerCommandHandler(commands.copyToClipboard, event => {
    return new Promise((resolve, reject) => {
      cordova.plugins.clipboard.copy(event.data.text, resolve, reject)
    })
  })
}

function initializeStorage(contentWindow: Window) {
  const initPromise = initSecureStorage()

  // Set up event listener synchronously, so it's working as early as possible
  window.addEventListener("message", async event => {
    handleMessageEvent(event, contentWindow, await initPromise)
  })

  return initPromise
}

function initializeIPhoneNotchFix() {
  if (!device || device.platform !== "iOS") {
    return false
  }
  if (typeof Keyboard === "undefined") {
    throw new Error("This fix depends on 'cordova-plugin-keyboard'!")
  }

  const viewportElement = document.getElementsByName("viewport")[0]
  const defaultContent = viewportElement.getAttribute("content")

  setCover()
  window.addEventListener("keyboardWillShow", setFix)
  window.addEventListener("keyboardWillHide", setCover)

  function setCover() {
    viewportElement.setAttribute("content", `${defaultContent}, viewport-fit=cover`)
  }
  function setFix() {
    viewportElement.setAttribute("content", String(defaultContent))
  }
}

function setupLinkListener() {
  registerCommandHandler(commands.openLink, event => {
    return new Promise(() => {
      const url: string = event.data.url
      openUrl(url)
    })
  })
}

function openUrl(url: string) {
  SafariViewController.isAvailable(available => {
    if (available) {
      SafariViewController.show(
        {
          url,
          tintColor: "#ffffff",
          barColor: "#1c8fea",
          controlTintColor: "#ffffff"
        },
        null,
        null
      )
    }
  })
}<|MERGE_RESOLUTION|>--- conflicted
+++ resolved
@@ -138,12 +138,8 @@
 function onResume(contentWindow: Window) {
   contentWindow.postMessage("app:resume", "*")
 
-<<<<<<< HEAD
-  if (isBioAuthEnabled()) {
-=======
   // Necessary because the 'use backup' option of the fingerprint dialog triggers onpause/onresume
-  if (isBioAuthAvailable && Date.now() - lastAuthenticationTimestamp > 750) {
->>>>>>> 9879e3f4
+  if (isBioAuthEnabled() && Date.now() - lastAuthenticationTimestamp > 750) {
     authenticate(contentWindow)
   }
 }
