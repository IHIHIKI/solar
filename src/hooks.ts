--- conflicted
+++ resolved
@@ -5,11 +5,8 @@
 import { unstable_useMediaQuery as useMediaQuery } from "@material-ui/core/useMediaQuery"
 import * as WebAuth from "@satoshipay/stellar-sep-10"
 import { Account } from "./context/accounts"
-<<<<<<< HEAD
 import { CachingContext } from "./context/caches"
-=======
 import { NotificationsContext } from "./context/notifications"
->>>>>>> dd7e0766
 import { StellarContext } from "./context/stellar"
 import * as StellarAddresses from "./lib/stellar-address"
 import { SubscriptionTarget } from "./lib/subscription"
