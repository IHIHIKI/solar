<<<<<<< HEAD
import BigNumber from "big.js"
=======
import fetch from "isomorphic-fetch"
>>>>>>> af6d2ca7
import { xdr, Horizon, Keypair, Server, Transaction } from "stellar-sdk"
import { joinURL } from "./url"

export interface SmartFeePreset {
  capacityTrigger: number
  percentile: number
}

// See <https://www.stellar.org/developers/horizon/reference/endpoints/fee-stats.html>
interface FeeStats {
  last_ledger: string
  last_ledger_base_fee: string
  ledger_capacity_usage: string
  min_accepted_fee: string
  mode_accepted_fee: string
  p10_accepted_fee: string
  p20_accepted_fee: string
  p30_accepted_fee: string
  p40_accepted_fee: string
  p50_accepted_fee: string
  p60_accepted_fee: string
  p70_accepted_fee: string
  p80_accepted_fee: string
  p90_accepted_fee: string
  p95_accepted_fee: string
  p99_accepted_fee: string
}

interface SignatureWithHint extends xdr.DecoratedSignature {
  hint(): Buffer
}

interface URI {
  toString: () => string
}

interface HorizonWithUndocumentedProps extends Server {
  serverURL: URI
}

const MAX_INT64 = "9223372036854775807"

const dedupe = <T>(array: T[]) => Array.from(new Set(array))

export const networkPassphrases = {
  mainnet: "Public Global Stellar Network ; September 2015",
  testnet: "Test SDF Network ; September 2015"
}

export function getAllSources(tx: Transaction) {
  return dedupe([
    tx.source,
    ...(tx.operations.map(operation => operation.source).filter(source => Boolean(source)) as string[])
  ])
}

// Hacky fix for the breaking change recently introduced to the horizon's account endpoint
export function getSignerKey(signer: Horizon.AccountSigner | { key: string; weight: number }) {
  return "key" in signer ? signer.key : signer.public_key
}

async function fetchFeeStats(horizon: Server): Promise<FeeStats> {
  const url = joinURL(getHorizonURL(horizon), "/fee_stats")
  const response = await fetch(url)

  if (!response.ok) {
    throw new Error(`Request to ${url} failed with status code ${response.status}`)
  }
  return response.json()
}

export async function selectSmartTransactionFee(horizon: Server, preset: SmartFeePreset): Promise<number> {
  const feeStats = await fetchFeeStats(horizon)
  const capacityUsage = Number.parseFloat(feeStats.ledger_capacity_usage)
  const percentileFees = (feeStats as any) as { [key: string]: string }

  return capacityUsage > preset.capacityTrigger
    ? Number.parseInt(percentileFees[`p${preset.percentile}_accepted_fee`] || feeStats.mode_accepted_fee, 10)
    : Number.parseInt(feeStats.min_accepted_fee, 10)
}

export async function friendbotTopup(horizon: Server, publicKey: string) {
  const horizonMetadata = await (await fetch(getHorizonURL(horizon))).json()
  const friendBotHref = horizonMetadata._links.friendbot.href.replace(/\{\?.*/, "")

  const response = await fetch(friendBotHref + `?addr=${publicKey}`)
  return response.json()
}

export function getAccountMinimumBalance(
  accountData: Pick<Horizon.AccountResponse, "balances" | "data" | "signers">,
  openOfferCount: number = 0
) {
  // FIXME: Needs to be queried from horizon
  const baseReserve = BigNumber(0.5)

  const trustlineCount = accountData.balances.filter(balance => balance.asset_type !== "native").length

  return BigNumber(1)
    .add(accountData.signers.length)
    .add(Object.keys(accountData.data).length)
    .add(openOfferCount)
    .add(trustlineCount)
    .mul(baseReserve)
}

export function getMatchingAccountBalance(balances: Horizon.BalanceLine[], assetCode: string) {
  const matchingBalanceLine = balances.find(balance => {
    return balance.asset_type === "native" ? assetCode === "XLM" : balance.asset_code === assetCode
  })
  return matchingBalanceLine ? BigNumber(matchingBalanceLine.balance) : BigNumber(0)
}

export function getHorizonURL(horizon: Server) {
  return (horizon as HorizonWithUndocumentedProps).serverURL.toString()
}

export function isSignedByAnyOf(signature: xdr.DecoratedSignature, publicKeys: string[]) {
  return publicKeys.some(publicKey => signatureMatchesPublicKey(signature, publicKey))
}

export function signatureMatchesPublicKey(signature: xdr.DecoratedSignature, publicKey: string): boolean {
  const hint = (signature as SignatureWithHint).hint()
  const keypair = Keypair.fromPublicKey(publicKey)

  return hint.equals(keypair.signatureHint() as Buffer)
}

export function trustlineLimitEqualsUnlimited(limit: string | number) {
  return String(limit).replace(".", "") === MAX_INT64
}<|MERGE_RESOLUTION|>--- conflicted
+++ resolved
@@ -1,8 +1,5 @@
-<<<<<<< HEAD
 import BigNumber from "big.js"
-=======
 import fetch from "isomorphic-fetch"
->>>>>>> af6d2ca7
 import { xdr, Horizon, Keypair, Server, Transaction } from "stellar-sdk"
 import { joinURL } from "./url"
 
