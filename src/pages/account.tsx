import React from "react"
import { History } from "history"
import { match } from "react-router"
import { observer } from "mobx-react"
import Button from "@material-ui/core/Button"
import CircularProgress from "@material-ui/core/CircularProgress"
import Typography from "@material-ui/core/Typography"
import SendIcon from "react-icons/lib/md/send"
<<<<<<< HEAD
=======
import ButtonIconLabel from "../components/ButtonIconLabel"
>>>>>>> d1ef64fb
import AccountBottomNavigation from "../components/Account/AccountBottomNavigation"
import AccountDetails from "../components/Account/AccountDetails"
import AccountHeaderCard from "../components/Account/AccountHeaderCard"
import { createPaymentDialog } from "../components/Dialog/index"
import FriendbotButton from "../components/Account/FriendbotButton"
import TransactionList from "../components/Account/TransactionList"
import BottomNavigationContainer from "../components/BottomNavigationContainer"
import { MinimumAccountBalance } from "../components/Fetchers"
import { AccountData, Transactions } from "../components/Subscribers"
import { Box } from "../components/Layout/Box"
import { VerticalMargin } from "../components/Layout/Spacing"
import { Section } from "../components/Layout/Page"
import { DialogsConsumer } from "../context/dialogs"
import { DialogBlueprint, DialogType } from "../context/dialogTypes"
import AccountStore, { Account } from "../stores/accounts"

function createPaymentDialog(account: Account): DialogBlueprint {
  return {
    type: DialogType.CreatePayment,
    props: {
      account
    }
  }
}

const AccountActions = (props: { account: Account }) => {
  return (
    <DialogsConsumer>
      {({ openDialog }) => (
        <AccountData publicKey={props.account.publicKey} testnet={props.account.testnet}>
          {(_, activated) => (
            <Button
              variant="contained"
              disabled={!activated}
              onClick={() => openDialog(createPaymentDialog(props.account))}
              style={{
                background: "white",
                boxShadow: "0 2px 10px rgba(0, 0, 0, 0.4)",
                color: indigo[500],
                paddingLeft: 20,
                paddingRight: 20
              }}
            >
              <SendIcon style={{ marginRight: 8 }} />
              Send
            </Button>
          )}
        </AccountData>
      )}
    </DialogsConsumer>
  )
}

interface Props {
  accounts: typeof AccountStore
  history: History
  match: match<{ id: string }>
}

const AccountPage = (props: Props) => {
  const { params } = props.match
  const account = props.accounts.find(someAccount => someAccount.id === params.id)
  if (!account) {
    throw new Error(`Wallet account not found. ID: ${params.id}`)
  }

  return (
    <BottomNavigationContainer navigation={<AccountBottomNavigation account={account} />}>
      <Section top brandColored>
        <AccountHeaderCard account={account} history={props.history}>
          <VerticalMargin size={28} />
          <AccountDetails account={account} />
<<<<<<< HEAD
          <Box margin="24px 0 0">
            <AccountActions account={account} />
=======
          <Box margin="1.5rem 0 0">
            <AccountData publicKey={account.publicKey} testnet={account.testnet}>
              {(_, activated) => (
                <Button
                  variant="contained"
                  disabled={!activated}
                  onClick={() => openDialog(createPaymentDialog(account))}
                  style={{
                    boxShadow: "0 2px 10px rgba(0, 0, 0, 0.4)",
                    paddingLeft: 20,
                    paddingRight: 20
                  }}
                >
                  <ButtonIconLabel label="Send">
                    <SendIcon />
                  </ButtonIconLabel>
                </Button>
              )}
            </AccountData>
>>>>>>> d1ef64fb
          </Box>
        </AccountHeaderCard>
      </Section>
      <Section>
        <Transactions publicKey={account.publicKey} testnet={account.testnet}>
          {({ activated, horizon, loading, transactions }) =>
            loading ? (
              <div style={{ padding: "16px", textAlign: "center" }}>
                <CircularProgress />
              </div>
            ) : activated ? (
              <TransactionList
                accountPublicKey={account.publicKey}
                title="Recent transactions"
                testnet={account.testnet}
                transactions={transactions}
              />
            ) : (
              <>
                <Typography align="center" color="textSecondary" style={{ margin: "30px auto" }}>
                  Account does not yet exist on the network. Send at least XLM&nbsp;
                  <MinimumAccountBalance testnet={account.testnet} /> to activate the account.
                </Typography>
                {account.testnet ? (
                  <Typography align="center" style={{ paddingBottom: 30 }}>
                    <FriendbotButton horizon={horizon} publicKey={account.publicKey} />
                  </Typography>
                ) : null}
              </>
            )
          }
        </Transactions>
      </Section>
    </BottomNavigationContainer>
  )
}

export default observer(AccountPage)<|MERGE_RESOLUTION|>--- conflicted
+++ resolved
@@ -6,14 +6,10 @@
 import CircularProgress from "@material-ui/core/CircularProgress"
 import Typography from "@material-ui/core/Typography"
 import SendIcon from "react-icons/lib/md/send"
-<<<<<<< HEAD
-=======
 import ButtonIconLabel from "../components/ButtonIconLabel"
->>>>>>> d1ef64fb
 import AccountBottomNavigation from "../components/Account/AccountBottomNavigation"
 import AccountDetails from "../components/Account/AccountDetails"
 import AccountHeaderCard from "../components/Account/AccountHeaderCard"
-import { createPaymentDialog } from "../components/Dialog/index"
 import FriendbotButton from "../components/Account/FriendbotButton"
 import TransactionList from "../components/Account/TransactionList"
 import BottomNavigationContainer from "../components/BottomNavigationContainer"
@@ -46,15 +42,14 @@
               disabled={!activated}
               onClick={() => openDialog(createPaymentDialog(props.account))}
               style={{
-                background: "white",
                 boxShadow: "0 2px 10px rgba(0, 0, 0, 0.4)",
-                color: indigo[500],
                 paddingLeft: 20,
                 paddingRight: 20
               }}
             >
-              <SendIcon style={{ marginRight: 8 }} />
-              Send
+              <ButtonIconLabel label="Send">
+                <SendIcon />
+              </ButtonIconLabel>
             </Button>
           )}
         </AccountData>
@@ -82,30 +77,8 @@
         <AccountHeaderCard account={account} history={props.history}>
           <VerticalMargin size={28} />
           <AccountDetails account={account} />
-<<<<<<< HEAD
           <Box margin="24px 0 0">
             <AccountActions account={account} />
-=======
-          <Box margin="1.5rem 0 0">
-            <AccountData publicKey={account.publicKey} testnet={account.testnet}>
-              {(_, activated) => (
-                <Button
-                  variant="contained"
-                  disabled={!activated}
-                  onClick={() => openDialog(createPaymentDialog(account))}
-                  style={{
-                    boxShadow: "0 2px 10px rgba(0, 0, 0, 0.4)",
-                    paddingLeft: 20,
-                    paddingRight: 20
-                  }}
-                >
-                  <ButtonIconLabel label="Send">
-                    <SendIcon />
-                  </ButtonIconLabel>
-                </Button>
-              )}
-            </AccountData>
->>>>>>> d1ef64fb
           </Box>
         </AccountHeaderCard>
       </Section>
