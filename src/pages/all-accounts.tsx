import { History } from "history"
import React from "react"
import { withRouter, RouteComponentProps } from "react-router"
import { observer } from "mobx-react"
import Button from "@material-ui/core/Button"
import Typography from "@material-ui/core/Typography"
import { Box } from "../components/Layout/Box"
import { Section } from "../components/Layout/Page"
import AccountList from "../components/AccountList"
import { DialogsConsumer } from "../context/dialogs"
import AccountStore, { toggleNetwork, NetworkSwitch } from "../stores/accounts"
import * as routes from "../routes"

interface Props {
  accounts: typeof AccountStore
  history: History
  networkSwitch: NetworkSwitch
}

const HomePage = (props: Props) => (
<<<<<<< HEAD
  <DialogsConsumer>
    {({ openDialog }) => (
      <Section top backgroundColor="white">
        <Box padding="16px 24px" margin="0 0 -12px" style={{ position: "relative" }}>
          <Typography color="textSecondary" variant="headline" style={{ marginBottom: 12 }}>
            {props.networkSwitch.network === "testnet" ? "Testnet Accounts" : "Accounts"}
          </Typography>
          <Box style={{ position: "absolute", top: 15, right: 28, zIndex: 2 }}>
            <Button variant="outlined" onClick={toggleNetwork}>
              {props.networkSwitch.network === "testnet" ? "Switch to Mainnet" : "Switch to Testnet"}
            </Button>
          </Box>
        </Box>
=======
  <Section top brandColored>
    <Box margin="16px 24px" style={{ position: "relative" }}>
      <Typography color="inherit" variant="headline" style={{ marginRight: 180, marginBottom: 12 }}>
        {props.networkSwitch.network === "testnet" ? "Testnet Accounts" : "My Accounts"}
      </Typography>
      <Box style={{ position: "absolute", top: 0, right: 0, zIndex: 2 }}>
        <Button color="inherit" variant="outlined" onClick={toggleNetwork} style={{ borderColor: "white" }}>
          {props.networkSwitch.network === "testnet" ? "Switch to Mainnet" : "Switch to Testnet"}
        </Button>
      </Box>
      <Box margin="16px 0 0">
>>>>>>> d1ef64fb
        <AccountList
          accounts={props.accounts}
          testnet={props.networkSwitch.network === "testnet"}
          onCreatePubnetAccount={() => props.history.push(routes.createAccount(false))}
          onCreateTestnetAccount={() => props.history.push(routes.createAccount(true))}
        />
<<<<<<< HEAD
      </Section>
    )}
  </DialogsConsumer>
=======
      </Box>
    </Box>
  </Section>
>>>>>>> d1ef64fb
)

export default withRouter<RouteComponentProps<any> & Props>(observer(HomePage))<|MERGE_RESOLUTION|>--- conflicted
+++ resolved
@@ -7,7 +7,6 @@
 import { Box } from "../components/Layout/Box"
 import { Section } from "../components/Layout/Page"
 import AccountList from "../components/AccountList"
-import { DialogsConsumer } from "../context/dialogs"
 import AccountStore, { toggleNetwork, NetworkSwitch } from "../stores/accounts"
 import * as routes from "../routes"
 
@@ -18,21 +17,6 @@
 }
 
 const HomePage = (props: Props) => (
-<<<<<<< HEAD
-  <DialogsConsumer>
-    {({ openDialog }) => (
-      <Section top backgroundColor="white">
-        <Box padding="16px 24px" margin="0 0 -12px" style={{ position: "relative" }}>
-          <Typography color="textSecondary" variant="headline" style={{ marginBottom: 12 }}>
-            {props.networkSwitch.network === "testnet" ? "Testnet Accounts" : "Accounts"}
-          </Typography>
-          <Box style={{ position: "absolute", top: 15, right: 28, zIndex: 2 }}>
-            <Button variant="outlined" onClick={toggleNetwork}>
-              {props.networkSwitch.network === "testnet" ? "Switch to Mainnet" : "Switch to Testnet"}
-            </Button>
-          </Box>
-        </Box>
-=======
   <Section top brandColored>
     <Box margin="16px 24px" style={{ position: "relative" }}>
       <Typography color="inherit" variant="headline" style={{ marginRight: 180, marginBottom: 12 }}>
@@ -44,22 +28,15 @@
         </Button>
       </Box>
       <Box margin="16px 0 0">
->>>>>>> d1ef64fb
         <AccountList
           accounts={props.accounts}
           testnet={props.networkSwitch.network === "testnet"}
           onCreatePubnetAccount={() => props.history.push(routes.createAccount(false))}
           onCreateTestnetAccount={() => props.history.push(routes.createAccount(true))}
         />
-<<<<<<< HEAD
-      </Section>
-    )}
-  </DialogsConsumer>
-=======
       </Box>
     </Box>
   </Section>
->>>>>>> d1ef64fb
 )
 
 export default withRouter<RouteComponentProps<any> & Props>(observer(HomePage))