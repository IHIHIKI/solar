--- conflicted
+++ resolved
@@ -7,23 +7,9 @@
 import { Box } from "../components/Layout/Box"
 import { Section } from "../components/Layout/Page"
 import AccountList from "../components/AccountList"
-<<<<<<< HEAD
 import { DialogsConsumer } from "../context/dialogs"
-import { DialogBlueprint, DialogType } from "../context/dialogTypes"
-import AccountStore, { toggleNetwork } from "../stores/accounts"
-
-function createAccountCreationDialog(testnet: boolean): DialogBlueprint {
-  return {
-    type: DialogType.CreateAccount,
-    props: {
-      testnet
-    }
-  }
-}
-=======
 import AccountStore, { toggleNetwork, NetworkSwitch } from "../stores/accounts"
 import * as routes from "../routes"
->>>>>>> bd94c1e6
 
 interface Props {
   accounts: typeof AccountStore
@@ -32,44 +18,28 @@
 }
 
 const HomePage = (props: Props) => (
-<<<<<<< HEAD
   <DialogsConsumer>
     {({ openDialog }) => (
       <Section top backgroundColor="white">
-        <Box style={{ position: "absolute", top: 34, right: 20, zIndex: 2 }}>
-          <Button variant="outlined" onClick={toggleNetwork}>
-            {props.networkSwitch.network === "testnet" ? "Switch to Mainnet" : "Switch to Testnet"}
-          </Button>
+        <Box padding="16px 24px" margin="0 0 -12px" style={{ position: "relative" }}>
+          <Typography color="textSecondary" variant="headline" style={{ marginBottom: 12 }}>
+            {props.networkSwitch.network === "testnet" ? "Testnet Accounts" : "Accounts"}
+          </Typography>
+          <Box style={{ position: "absolute", top: 15, right: 28, zIndex: 2 }}>
+            <Button variant="outlined" onClick={toggleNetwork}>
+              {props.networkSwitch.network === "testnet" ? "Switch to Mainnet" : "Switch to Testnet"}
+            </Button>
+          </Box>
         </Box>
         <AccountList
           accounts={props.accounts}
           testnet={props.networkSwitch.network === "testnet"}
-          onCreatePubnetAccount={() => openDialog(createAccountCreationDialog(false))}
-          onCreateTestnetAccount={() => openDialog(createAccountCreationDialog(true))}
+          onCreatePubnetAccount={() => props.history.push(routes.createAccount(false))}
+          onCreateTestnetAccount={() => props.history.push(routes.createAccount(true))}
         />
       </Section>
     )}
   </DialogsConsumer>
-=======
-  <Section top backgroundColor="white">
-    <Box padding="16px 24px" margin="0 0 -12px" style={{ position: "relative" }}>
-      <Typography color="textSecondary" variant="headline" style={{ marginBottom: 12 }}>
-        {props.networkSwitch.network === "testnet" ? "Testnet Accounts" : "Accounts"}
-      </Typography>
-      <Box style={{ position: "absolute", top: 15, right: 28, zIndex: 2 }}>
-        <Button variant="outlined" onClick={toggleNetwork}>
-          {props.networkSwitch.network === "testnet" ? "Switch to Mainnet" : "Switch to Testnet"}
-        </Button>
-      </Box>
-    </Box>
-    <AccountList
-      accounts={props.accounts}
-      testnet={props.networkSwitch.network === "testnet"}
-      onCreatePubnetAccount={() => props.history.push(routes.createAccount(false))}
-      onCreateTestnetAccount={() => props.history.push(routes.createAccount(true))}
-    />
-  </Section>
->>>>>>> bd94c1e6
 )
 
 export default withRouter<RouteComponentProps<any> & Props>(observer(HomePage))